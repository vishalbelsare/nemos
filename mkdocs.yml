site_name: nemos
repo_url: https://github.com/flatironinstitute/nemos

theme:
  name: 'material'                         # The theme name, using the 'material' theme
  palette:
    primary: 'light blue'                   # The primary color palette for the theme
    features:
      - navigation.tabs                    # Enable navigation tabs feature for the theme
  markdown_extensions:
    - md_in_html
    - admonition
    - tables

# if footnotes is defined in theme doesn't work
# If md_in_html is defined outside theme, it also results in
# an error when building the docs.
markdown_extensions:
  - footnotes

plugins:
  - search
  - gallery:
        conf_script: docs/gallery_conf.py
        # path to the directory containing our tutorials/examples
        examples_dirs:
          - docs/tutorials
          - docs/examples
        # path to the directory where mkdocs will save the generated output
        gallery_dirs:
          - docs/generated/tutorials
          - docs/generated/examples
  - gen-files:
      scripts:
        - docs/gen_ref_pages.py            # Specify the script to generate the code reference pages
  - literate-nav:
        nav_file: docs/SUMMARY.md           # Specify the navigation file for literate-style navigation
  - section-index                           # Enable the section-index plugin for generating a section index
  - mkdocstrings:
      handlers:
        python:
          options:
            docstring_style: numpy         
            show_source: true
            members_order: source
            inherited_members: true

extra_javascript:
  - javascripts/katex.js
  - https://cdnjs.cloudflare.com/ajax/libs/KaTeX/0.16.7/katex.min.js
  - https://cdnjs.cloudflare.com/ajax/libs/KaTeX/0.16.7/contrib/auto-render.min.js

extra_css:
  - https://cdnjs.cloudflare.com/ajax/libs/KaTeX/0.16.7/katex.min.css

nav:
<<<<<<< HEAD
    - Home: index.md                          # Link to the index.md file (home page)
    - Basic Tutorials: generated/tutorials    # Link to the generated gallery Tutorials
    - Worked-Out Examples: generated/examples # Link to the generated gallery examples
    - For Developers: developers_notes/       # Link to the developers notes
    - Code References: reference/             # Link to the reference/ directory
=======
    - Home: index.md                        # Link to the index.md file (home page)
    - Installation Instructions: installation.md # Link to the installation.md file
    - Tutorials: generated/gallery          # Link to the generated gallery as Tutorials
    - For Developers: developers_notes/     # Link to the developers notes
    - Code References: reference/           # Link to the reference/ directory
>>>>>>> 5a267a52
<|MERGE_RESOLUTION|>--- conflicted
+++ resolved
@@ -54,16 +54,9 @@
   - https://cdnjs.cloudflare.com/ajax/libs/KaTeX/0.16.7/katex.min.css
 
 nav:
-<<<<<<< HEAD
     - Home: index.md                          # Link to the index.md file (home page)
+    - Installation Instructions: installation.md # Link to the installation.md file
     - Basic Tutorials: generated/tutorials    # Link to the generated gallery Tutorials
     - Worked-Out Examples: generated/examples # Link to the generated gallery examples
     - For Developers: developers_notes/       # Link to the developers notes
-    - Code References: reference/             # Link to the reference/ directory
-=======
-    - Home: index.md                        # Link to the index.md file (home page)
-    - Installation Instructions: installation.md # Link to the installation.md file
-    - Tutorials: generated/gallery          # Link to the generated gallery as Tutorials
-    - For Developers: developers_notes/     # Link to the developers notes
-    - Code References: reference/           # Link to the reference/ directory
->>>>>>> 5a267a52
+    - Code References: reference/             # Link to the reference/ directory