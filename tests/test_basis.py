import abc
import inspect

import jax.numpy
import numpy as np
import pytest
import utils_testing

import nemos.basis as basis

# automatic define user accessible basis and check the methods


def test_all_basis_are_tested() -> None:
    """Meta-test.

    Ensure that all concrete classes in the 'basis' module are tested.
    """
    # Get all classes from the current module.
    all_classes = inspect.getmembers(
        inspect.getmodule(inspect.currentframe()), inspect.isclass
    )

    # Filter the classes that are subclasses of 'SuperClass'.
    subclasses = [
        cls
        for _, cls in all_classes
        if issubclass(cls, BasisFuncsTesting) and cls != BasisFuncsTesting
    ]

    # Create the set of basis function objects that are tested using the cls definition
    tested_bases = {test_cls.cls for test_cls in subclasses}

    # Create the set of all the concrete basis classes
    all_bases = {
        class_obj for _, class_obj in utils_testing.get_non_abstract_classes(basis)
    }

    if all_bases != all_bases.intersection(tested_bases):
        raise ValueError(
            "Test should be implemented for each of the concrete classes in the basis module.\n"
            f"The following classes are not tested: {[bas.__qualname__ for bas in all_bases.difference(tested_bases)]}"
        )


class BasisFuncsTesting(abc.ABC):
    """
    An abstract base class that sets the foundation for individual basis function testing.
    This class requires an implementation of a 'cls' method, which is utilized by the meta-test
    that verifies if all basis functions are properly tested.
    """

    @abc.abstractmethod
    def cls(self):
        pass


class TestRaisedCosineLogBasis(BasisFuncsTesting):
    cls = basis.RaisedCosineBasisLog

    @pytest.mark.parametrize("samples", [[], [0], [0, 0]])
    def test_non_empty_samples(self, samples):
        if len(samples) == 0:
            with pytest.raises(
                ValueError, match="All sample provided must be non empty"
            ):
                self.cls(5).evaluate(samples)
        else:
            self.cls(5).evaluate(samples)

    @pytest.mark.parametrize(
        "arraylike", [0, [0], (0,), np.array([0]), jax.numpy.array([0])]
    )
    def test_input_to_evaluate_is_arraylike(self, arraylike):
        """
        Checks that the sample size of the output from the evaluate() method matches the input sample size.
        """
        basis_obj = self.cls(n_basis_funcs=5)
        raise_exception = not isinstance(
            arraylike, (tuple, list, np.ndarray, jax.numpy.ndarray)
        )
        if raise_exception:
            with pytest.raises(TypeError, match="Input samples must be array-like"):
                basis_obj.evaluate(arraylike)
        else:
            basis_obj.evaluate(arraylike)

    @pytest.mark.parametrize(
        "args, sample_size",
        [[{"n_basis_funcs": n_basis}, 100] for n_basis in [2, 10, 100]],
    )
    def test_evaluate_returns_expected_number_of_basis(self, args, sample_size):
        """
        Verifies the number of basis functions returned by the evaluate() method matches
        the expected number of basis functions.
        """
        basis_obj = self.cls(**args)
        eval_basis = basis_obj.evaluate(np.linspace(0, 1, sample_size))
        if eval_basis.shape[1] != args["n_basis_funcs"]:
            raise ValueError(
                "Dimensions do not agree: The number of basis should match the first dimension of the evaluated basis."
                f"The number of basis is {args['n_basis_funcs']}",
                f"The first dimension of the evaluated basis is {eval_basis.shape[1]}",
            )
        return

    @pytest.mark.parametrize("sample_size", [100, 1000])
    @pytest.mark.parametrize("n_basis_funcs", [2, 10, 100])
    def test_sample_size_of_evaluate_matches_that_of_input(
        self, n_basis_funcs, sample_size
    ):
        """
        Checks that the sample size of the output from the evaluate() method matches the input sample size.
        """
        basis_obj = self.cls(n_basis_funcs=n_basis_funcs)
        eval_basis = basis_obj.evaluate(np.linspace(0, 1, sample_size))
        if eval_basis.shape[0] != sample_size:
            raise ValueError(
                f"Dimensions do not agree: The window size should match the second dimension of the evaluated basis."
                f"The window size is {sample_size}",
                f"The second dimension of the evaluated basis is {eval_basis.shape[0]}",
            )

    @pytest.mark.parametrize("n_basis_funcs", [-1, 0, 1, 3, 10, 20])
    def test_minimum_number_of_basis_required_is_matched(self, n_basis_funcs):
        """
        Verifies that the minimum number of basis functions required (i.e., 2) is enforced.
        """
        raise_exception = n_basis_funcs < 2
        if raise_exception:
            with pytest.raises(
                ValueError,
                match=f"Object class {self.cls.__name__} "
                "requires >= 2 basis elements.",
            ):
                self.cls(n_basis_funcs=n_basis_funcs)
        else:
            self.cls(n_basis_funcs=n_basis_funcs)

    @pytest.mark.parametrize(
        "sample_range", [(0, 1), (0.1, 0.9), (-0.5, 1), (0, 1.5), (-0.5, 1.5)]
    )
    def test_samples_range_matches_evaluate_requirements(self, sample_range: tuple):
        """
        Ensures that the evaluate() method correctly handles sample range inputs that are outside of its required bounds (0, 1).
        """
        raise_exception = (sample_range[0] < 0) | (sample_range[1] > 1)
        basis_obj = self.cls(n_basis_funcs=5)
        if raise_exception:
            with pytest.raises(
                ValueError, match="Sample points for RaisedCosine basis must lie in"
            ):
                basis_obj.evaluate(np.linspace(*sample_range, 100))
        else:
            basis_obj.evaluate(np.linspace(*sample_range, 100))

    @pytest.mark.parametrize("n_input", [0, 1, 2, 3])
    def test_number_of_required_inputs_evaluate(self, n_input):
        """
        Confirms that the evaluate() method correctly handles the number of input samples that are provided.
        """
        basis_obj = self.cls(n_basis_funcs=5)
        raise_exception = n_input != basis_obj._n_input_dimensionality
        inputs = [np.linspace(0, 1, 20)] * n_input
        if raise_exception:
            with pytest.raises(
                ValueError,
                match="Input dimensionality mismatch. This basis evaluation requires [0-9]+ "
                "inputs,",
            ):
                basis_obj.evaluate(*inputs)
        else:
            basis_obj.evaluate(*inputs)

    @pytest.mark.parametrize("sample_size", [-1, 0, 1, 10, 11, 100])
    def test_evaluate_on_grid_meshgrid_size(self, sample_size):
        """
        Checks that the evaluate_on_grid() method returns a grid of the expected size.
        """
        basis_obj = self.cls(n_basis_funcs=5)
        raise_exception = sample_size <= 0
        if raise_exception:
            with pytest.raises(
                ValueError, match=r"All sample counts provided must be greater"
            ):
                basis_obj.evaluate_on_grid(sample_size)
        else:
            grid, _ = basis_obj.evaluate_on_grid(sample_size)
            assert grid.shape[0] == sample_size

    @pytest.mark.parametrize(
        "alpha",
        [-1, 0, 0.5, 1, 1.5, 1.75, 2, 2.5],
    )
    def test_check_cosine_widths_of_basis(self, alpha):
        """
        Verifies that the evaluate() method returns the expected number of basis functions.
        """
        raise_exception = alpha not in [1, 1.5, 2, 2.5]
        if raise_exception:
            with pytest.raises(ValueError, match="Invalid raised cosine width"):
                self.cls(n_basis_funcs=10, alpha=alpha)
        else:
            self.cls(n_basis_funcs=10, alpha=alpha)

    @pytest.mark.parametrize(
        "alpha",
        [-1, 0, 0.5, 1, 1.5, 1.75, 2, 2.5],
    )
    def test_check_cosine_widths_of_basis_from_setter(self, alpha):
        """
        Verifies that the evaluate() method returns the expected number of basis functions.
        """
        raise_exception = alpha not in [1, 1.5, 2, 2.5]
        basis_obj = self.cls(n_basis_funcs=10)
        if raise_exception:
            with pytest.raises(ValueError, match="Invalid raised cosine width"):
                basis_obj.alpha = alpha
        else:
            basis_obj.alpha = alpha

    @pytest.mark.parametrize("sample_size", [-1, 0, 1, 10, 11, 100])
    def test_evaluate_on_grid_basis_size(self, sample_size):
        """
        Ensures that the evaluate_on_grid() method returns basis functions of the expected size.
        """
        basis_obj = self.cls(n_basis_funcs=5)
        raise_exception = sample_size <= 0
        if raise_exception:
            with pytest.raises(
                ValueError, match=r"All sample counts provided must be greater"
            ):
                basis_obj.evaluate_on_grid(sample_size)
        else:
            _, eval_basis = basis_obj.evaluate_on_grid(sample_size)
            assert eval_basis.shape[0] == sample_size

    @pytest.mark.parametrize("n_input", [0, 1, 2])
    def test_evaluate_on_grid_input_number(self, n_input):
        """
        Validates that the evaluate_on_grid() method correctly handles the number of input samples that are provided.
        """
        basis_obj = self.cls(n_basis_funcs=5)
        inputs = [10] * n_input
        raise_exception = n_input != basis_obj._n_input_dimensionality
        if raise_exception:
            with pytest.raises(
                ValueError,
                match=r"Input dimensionality mismatch\. This basis evaluation requires [0-9]+ inputs, "
                r"[0-9]+ inputs provided instead.",
            ):
                basis_obj.evaluate_on_grid(*inputs)
        else:
            basis_obj.evaluate_on_grid(*inputs)


class TestRaisedCosineLinearBasis(BasisFuncsTesting):
    cls = basis.RaisedCosineBasisLinear

    @pytest.mark.parametrize("samples", [[], [0], [0, 0]])
    def test_non_empty_samples(self, samples):
        if len(samples) == 0:
            with pytest.raises(
                ValueError, match="All sample provided must be non empty"
            ):
                self.cls(5).evaluate(samples)
        else:
            self.cls(5).evaluate(samples)

    @pytest.mark.parametrize(
        "arraylike", [0, [0], (0,), np.array([0]), jax.numpy.array([0])]
    )
    def test_input_to_evaluate_is_arraylike(self, arraylike):
        """
        Checks that the sample size of the output from the evaluate() method matches the input sample size.
        """
        basis_obj = self.cls(n_basis_funcs=5)
        raise_exception = not isinstance(
            arraylike, (tuple, list, np.ndarray, jax.numpy.ndarray)
        )
        if raise_exception:
            with pytest.raises(TypeError, match="Input samples must be array-like"):
                basis_obj.evaluate(arraylike)
        else:
            basis_obj.evaluate(arraylike)

    @pytest.mark.parametrize(
        "args, sample_size",
        [[{"n_basis_funcs": n_basis}, 100] for n_basis in [2, 10, 100]],
    )
    def test_evaluate_returns_expected_number_of_basis(self, args, sample_size):
        """
        Verifies that the evaluate() method returns the expected number of basis functions.
        """
        basis_obj = self.cls(**args)
        eval_basis = basis_obj.evaluate(np.linspace(0, 1, sample_size))
        if eval_basis.shape[1] != args["n_basis_funcs"]:
            raise ValueError(
                "Dimensions do not agree: The number of basis should match the first dimension of the evaluated basis."
                f"The number of basis is {args['n_basis_funcs']}",
                f"The first dimension of the evaluated basis is {eval_basis.shape[1]}",
            )
        return

    @pytest.mark.parametrize(
        "alpha",
        [-1, 0, 0.5, 1, 1.5, 1.75, 2, 2.5],
    )
    def test_check_cosine_widths_of_basis(self, alpha):
        """
        Verifies that the evaluate() method returns the expected number of basis functions.
        """
        raise_exception = alpha not in [1, 1.5, 2, 2.5]
        if raise_exception:
            with pytest.raises(ValueError, match="Invalid raised cosine width"):
                self.cls(n_basis_funcs=10, alpha=alpha)
        else:
            self.cls(n_basis_funcs=10, alpha=alpha)

    @pytest.mark.parametrize(
        "alpha",
        [-1, 0, 0.5, 1, 1.5, 1.75, 2, 2.5],
    )
    def test_check_cosine_widths_of_basis_from_setter(self, alpha):
        """
        Verifies that the evaluate() method returns the expected number of basis functions.
        """
        raise_exception = alpha not in [1, 1.5, 2, 2.5]
        basis_obj = self.cls(n_basis_funcs=10)
        if raise_exception:
            with pytest.raises(ValueError, match="Invalid raised cosine width"):
                basis_obj.alpha = alpha
        else:
            basis_obj.alpha = alpha

    @pytest.mark.parametrize("sample_size", [100, 1000])
    @pytest.mark.parametrize("n_basis_funcs", [2, 10, 100])
    def test_sample_size_of_evaluate_matches_that_of_input(
        self, n_basis_funcs, sample_size
    ):
        """
        Checks that the sample size of the output from the evaluate() method matches the input sample size.
        """
        basis_obj = self.cls(n_basis_funcs=n_basis_funcs)
        eval_basis = basis_obj.evaluate(np.linspace(0, 1, sample_size))
        if eval_basis.shape[0] != sample_size:
            raise ValueError(
                f"Dimensions do not agree: The window size should match the second dimension of the evaluated basis."
                f"The window size is {sample_size}",
                f"The second dimension of the evaluated basis is {eval_basis.shape[0]}",
            )

    @pytest.mark.parametrize("n_basis_funcs", [-1, 0, 1, 3, 10, 20])
    def test_minimum_number_of_basis_required_is_matched(self, n_basis_funcs):
        """
        Verifies that the minimum number of basis functions required (i.e., 1) is enforced.
        """
        raise_exception = n_basis_funcs < 2
        if raise_exception:
<<<<<<< HEAD
            with pytest.raises(ValueError, match=f"Object class {self.cls.__name__} "
                                                 r"requires >= 2 basis elements\."):
=======
            with pytest.raises(
                ValueError,
                match=f"Object class {self.cls.__name__} "
                r"requires >= 1 basis elements\.",
            ):
>>>>>>> 29aab977
                self.cls(n_basis_funcs=n_basis_funcs)
        else:
            self.cls(n_basis_funcs=n_basis_funcs)

    @pytest.mark.parametrize(
        "sample_range", [(0, 1), (0.1, 0.9), (-0.5, 1), (0, 1.5), (-0.5, 1.5)]
    )
    def test_samples_range_matches_evaluate_requirements(self, sample_range: tuple):
        """
        Ensures that the evaluate() method correctly handles sample range inputs that are outside of its required bounds (0, 1).
        """
        raise_exception = (sample_range[0] < 0) | (sample_range[1] > 1)
        basis_obj = self.cls(n_basis_funcs=5)
        if raise_exception:
            with pytest.raises(
                ValueError, match="Sample points for RaisedCosine basis must lie in"
            ):
                basis_obj.evaluate(np.linspace(*sample_range, 100))
        else:
            basis_obj.evaluate(np.linspace(*sample_range, 100))

    @pytest.mark.parametrize("n_input", [0, 1, 2, 3])
    def test_number_of_required_inputs_evaluate(self, n_input):
        """
        Confirms that the evaluate() method correctly handles the number of input samples that are provided.
        """
        basis_obj = self.cls(n_basis_funcs=5)
        raise_exception = n_input != basis_obj._n_input_dimensionality
        inputs = [np.linspace(0, 1, 20)] * n_input
        if raise_exception:
            with pytest.raises(
                ValueError,
                match="Input dimensionality mismatch. This basis evaluation requires [0-9]+ inputs,",
            ):
                basis_obj.evaluate(*inputs)
        else:
            basis_obj.evaluate(*inputs)

    @pytest.mark.parametrize("sample_size", [-1, 0, 1, 10, 11, 100])
    def test_evaluate_on_grid_meshgrid_size(self, sample_size):
        """
        Checks that the evaluate_on_grid() method returns a grid of the expected size.
        """
        basis_obj = self.cls(n_basis_funcs=5)
        raise_exception = sample_size <= 0
        if raise_exception:
            with pytest.raises(
                ValueError, match=r"All sample counts provided must be greater"
            ):
                basis_obj.evaluate_on_grid(sample_size)
        else:
            grid, _ = basis_obj.evaluate_on_grid(sample_size)
            assert grid.shape[0] == sample_size

    @pytest.mark.parametrize("sample_size", [-1, 0, 1, 10, 11, 100])
    def test_evaluate_on_grid_basis_size(self, sample_size):
        """
        Ensures that the evaluate_on_grid() method returns basis functions of the expected size.
        """
        basis_obj = self.cls(n_basis_funcs=5)
        raise_exception = sample_size <= 0
        if raise_exception:
            with pytest.raises(
                ValueError, match=r"All sample counts provided must be greater"
            ):
                basis_obj.evaluate_on_grid(sample_size)
        else:
            _, eval_basis = basis_obj.evaluate_on_grid(sample_size)
            assert eval_basis.shape[0] == sample_size

    @pytest.mark.parametrize("n_input", [0, 1, 2])
    def test_evaluate_on_grid_input_number(self, n_input):
        """
        Validates that the evaluate_on_grid() method correctly handles the number of input samples that are provided.
        """
        basis_obj = self.cls(n_basis_funcs=5)
        inputs = [10] * n_input
        raise_exception = n_input != basis_obj._n_input_dimensionality
        if raise_exception:
            with pytest.raises(
                ValueError,
                match=r"Input dimensionality mismatch\. This basis evaluation requires [0-9]+ inputs, "
                r"[0-9]+ inputs provided instead.",
            ):
                basis_obj.evaluate_on_grid(*inputs)
        else:
            basis_obj.evaluate_on_grid(*inputs)


class TestMSplineBasis(BasisFuncsTesting):
    cls = basis.MSplineBasis

    @pytest.mark.parametrize("samples", [[], [0], [0, 0]])
    def test_non_empty_samples(self, samples):
        if len(samples) == 0:
            with pytest.raises(
                ValueError, match="All sample provided must be non empty"
            ):
                self.cls(5).evaluate(samples)
        else:
            self.cls(5).evaluate(samples)

    @pytest.mark.parametrize(
        "arraylike", [0, [0], (0,), np.array([0]), jax.numpy.array([0])]
    )
    def test_input_to_evaluate_is_arraylike(self, arraylike):
        """
        Checks that the sample size of the output from the evaluate() method matches the input sample size.
        """
        basis_obj = self.cls(n_basis_funcs=5)
        raise_exception = not isinstance(
            arraylike, (tuple, list, np.ndarray, jax.numpy.ndarray)
        )
        if raise_exception:
            with pytest.raises(TypeError, match="Input samples must be array-like"):
                basis_obj.evaluate(arraylike)
        else:
            basis_obj.evaluate(arraylike)

    @pytest.mark.parametrize("n_basis_funcs", [6, 8, 10])
    @pytest.mark.parametrize("order", range(1, 6))
    def test_evaluate_returns_expected_number_of_basis(
        self, n_basis_funcs: int, order: int
    ):
        """
        Verifies that the evaluate() method returns the expected number of basis functions.
        """
        basis_obj = self.cls(n_basis_funcs=n_basis_funcs, order=order)
        eval_basis = basis_obj.evaluate(np.linspace(0, 1, 100))
        if eval_basis.shape[1] != n_basis_funcs:
            raise ValueError(
                "Dimensions do not agree: The number of basis should match the first dimension of the evaluated basis."
                f"The number of basis is {n_basis_funcs}",
                f"The first dimension of the evaluated basis is {eval_basis.shape[1]}",
            )
        return

    @pytest.mark.parametrize("sample_size", [100, 1000])
    @pytest.mark.parametrize("n_basis_funcs", [4, 10, 100])
    @pytest.mark.parametrize("order", [1, 2, 3])
    def test_sample_size_of_evaluate_matches_that_of_input(
        self, n_basis_funcs, sample_size, order
    ):
        """
        Checks that the sample size of the output from the evaluate() method matches the input sample size.
        """
        basis_obj = self.cls(n_basis_funcs=n_basis_funcs, order=order)
        eval_basis = basis_obj.evaluate(np.linspace(0, 1, sample_size))
        if eval_basis.shape[0] != sample_size:
            raise ValueError(
                f"Dimensions do not agree: The window size should match the second dimension of the evaluated basis."
                f"The window size is {sample_size}",
                f"The second dimension of the evaluated basis is {eval_basis.shape[0]}",
            )

    @pytest.mark.parametrize("n_basis_funcs", [-1, 0, 1, 3, 10, 20])
    @pytest.mark.parametrize("order", [-1, 0, 1, 2, 3, 4, 5])
    def test_minimum_number_of_basis_required_is_matched(self, n_basis_funcs, order):
        """
        Verifies that the minimum number of basis functions and order required (i.e., at least 1) and
        order < #basis are enforced.
        """
        raise_exception = (order < 1) | (n_basis_funcs < 1) | (order > n_basis_funcs)
        if raise_exception:
            with pytest.raises(
                ValueError,
                match=r"Spline order must be positive!|"
                rf"{self.cls.__name__} `order` parameter cannot be larger than",
            ):
                basis_obj = self.cls(n_basis_funcs=n_basis_funcs, order=order)
                basis_obj.evaluate(np.linspace(0, 1, 10))
        else:
            basis_obj = self.cls(n_basis_funcs=n_basis_funcs, order=order)
            basis_obj.evaluate(np.linspace(0, 1, 10))

    @pytest.mark.parametrize(
        "sample_range", [(0, 1), (0.1, 0.9), (-0.5, 1), (0, 1.5), (-0.5, 1.5)]
    )
    def test_samples_range_matches_evaluate_requirements(self, sample_range: tuple):
        """
        Verifies that the evaluate() method can handle input range.
        """
        basis_obj = self.cls(n_basis_funcs=5, order=3)
        basis_obj.evaluate(np.linspace(*sample_range, 100))

    @pytest.mark.parametrize("n_input", [0, 1, 2, 3])
    def test_number_of_required_inputs_evaluate(self, n_input):
        """
        Confirms that the evaluate() method correctly handles the number of input samples that are provided.
        """
        basis_obj = self.cls(n_basis_funcs=5, order=3)
        raise_exception = n_input != basis_obj._n_input_dimensionality
        inputs = [np.linspace(0, 1, 20)] * n_input
        if raise_exception:
            with pytest.raises(
                ValueError,
                match="Input dimensionality mismatch. This basis evaluation requires [0-9]+ inputs,",
            ):
                basis_obj.evaluate(*inputs)
        else:
            basis_obj.evaluate(*inputs)

    @pytest.mark.parametrize("sample_size", [-1, 0, 1, 10, 11, 100])
    def test_evaluate_on_grid_meshgrid_size(self, sample_size):
        """
        Checks that the evaluate_on_grid() method returns a grid of the expected size.
        """
        basis_obj = self.cls(n_basis_funcs=5, order=3)
        raise_exception = sample_size <= 0
        if raise_exception:
            with pytest.raises(
                ValueError, match=r"All sample counts provided must be greater"
            ):
                basis_obj.evaluate_on_grid(sample_size)
        else:
            grid, _ = basis_obj.evaluate_on_grid(sample_size)
            assert grid.shape[0] == sample_size

    @pytest.mark.parametrize("sample_size", [-1, 0, 1, 10, 11, 100])
    def test_evaluate_on_grid_basis_size(self, sample_size):
        """
        Ensures that the evaluate_on_grid() method returns basis functions of the expected size.
        """
        basis_obj = self.cls(n_basis_funcs=5, order=3)
        raise_exception = sample_size <= 0
        if raise_exception:
            with pytest.raises(
                ValueError, match=r"All sample counts provided must be greater"
            ):
                basis_obj.evaluate_on_grid(sample_size)
        else:
            _, eval_basis = basis_obj.evaluate_on_grid(sample_size)
            assert eval_basis.shape[0] == sample_size

    @pytest.mark.parametrize("n_input", [0, 1, 2])
    def test_evaluate_on_grid_input_number(self, n_input):
        """
        Validates that the evaluate_on_grid() method correctly handles the number of input samples that are provided.
        """
        basis_obj = self.cls(n_basis_funcs=5, order=3)
        inputs = [10] * n_input
        raise_exception = n_input != basis_obj._n_input_dimensionality
        if raise_exception:
            with pytest.raises(
                ValueError,
                match=r"Input dimensionality mismatch\. This basis evaluation requires [0-9]+ inputs, "
                r"[0-9]+ inputs provided instead.",
            ):
                basis_obj.evaluate_on_grid(*inputs)
        else:
            basis_obj.evaluate_on_grid(*inputs)


class TestOrthExponentialBasis(BasisFuncsTesting):
    cls = basis.OrthExponentialBasis

    # this class requires at leas `n_basis` samples
    @pytest.mark.parametrize("samples", [[], [0] * 6, [0] * 7])
    def test_non_empty_samples(self, samples):
        if len(samples) == 0:
            with pytest.raises(
                ValueError, match="All sample provided must be non empty"
            ):
                self.cls(5, decay_rates=np.arange(1, 6)).evaluate(samples)
        else:
            self.cls(5, decay_rates=np.arange(1, 6)).evaluate(samples)

    @pytest.mark.parametrize(
        "arraylike", [0, [0] * 6, (0,) * 6, np.array([0] * 6), jax.numpy.array([0] * 6)]
    )
    def test_input_to_evaluate_is_arraylike(self, arraylike):
        """
        Checks that the sample size of the output from the evaluate() method matches the input sample size.
        """
        basis_obj = self.cls(n_basis_funcs=5, decay_rates=np.arange(1, 6))
        raise_exception = not isinstance(
            arraylike, (tuple, list, np.ndarray, jax.numpy.ndarray)
        )
        if raise_exception:
            with pytest.raises(TypeError, match="Input samples must be array-like"):
                basis_obj.evaluate(arraylike)
        else:
            basis_obj.evaluate(arraylike)

    @pytest.mark.parametrize("n_basis_funcs", [1, 2, 4, 8])
    @pytest.mark.parametrize("sample_size", [10, 1000])
    def test_evaluate_returns_expected_number_of_basis(
        self, n_basis_funcs, sample_size
    ):
        """Tests whether the evaluate method returns the expected number of basis functions."""
        decay_rates = np.arange(1, 1 + n_basis_funcs)
        basis_obj = self.cls(n_basis_funcs=n_basis_funcs, decay_rates=decay_rates)
        eval_basis = basis_obj.evaluate(np.linspace(0, 1, sample_size))
        if eval_basis.shape[1] != n_basis_funcs:
            raise ValueError(
                "Dimensions do not agree: The number of basis should match the first dimension of the evaluated basis."
                f"The number of basis is {n_basis_funcs}",
                f"The first dimension of the evaluated basis is {eval_basis.shape[1]}",
            )
        return

    @pytest.mark.parametrize("sample_size", [100, 1000])
    @pytest.mark.parametrize("n_basis_funcs", [2, 10, 20])
    def test_sample_size_of_evaluate_matches_that_of_input(
        self, n_basis_funcs, sample_size
    ):
        """Tests whether the sample size of the evaluated result matches that of the input."""
        decay_rates = np.arange(1, 1 + n_basis_funcs)
        basis_obj = self.cls(n_basis_funcs=n_basis_funcs, decay_rates=decay_rates)
        eval_basis = basis_obj.evaluate(np.linspace(0, 1, sample_size))
        if eval_basis.shape[0] != sample_size:
            raise ValueError(
                f"Dimensions do not agree: The window size should match the second dimension of the evaluated basis."
                f"The window size is {sample_size}",
                f"The second dimension of the evaluated basis is {eval_basis.shape[0]}",
            )

    @pytest.mark.parametrize("n_basis_funcs", [-1, 0, 1, 3, 10, 20])
    def test_minimum_number_of_basis_required_is_matched(self, n_basis_funcs):
        """Tests whether the class instance has a minimum number of basis functions."""
        raise_exception = n_basis_funcs < 1
        decay_rates = np.arange(1, 1 + n_basis_funcs)
        if raise_exception:
            with pytest.raises(
                ValueError,
                match=f"Object class {self.cls.__name__} "
                r"requires >= 1 basis elements\.",
            ):
                self.cls(n_basis_funcs=n_basis_funcs, decay_rates=decay_rates)
        else:
            self.cls(n_basis_funcs=n_basis_funcs, decay_rates=decay_rates)

    @pytest.mark.parametrize(
        "sample_range", [(0, 1), (0.1, 0.9), (-0.5, 1), (0, 1.5), (-0.5, 1.5)]
    )
    def test_samples_range_matches_evaluate_requirements(self, sample_range: tuple):
        """
        Tests whether the evaluate method correctly processes the given sample range.
        Raises an exception for negative samples
        """
        raise_exception = sample_range[0] < 0
        basis_obj = self.cls(n_basis_funcs=5, decay_rates=np.arange(1, 6))
        if raise_exception:
            with pytest.raises(
                ValueError,
                match=rf"{self.cls.__name__} requires positive samples\. "
                r"Negative values provided instead\!",
            ):
                basis_obj.evaluate(np.linspace(*sample_range, 100))
        else:
            basis_obj.evaluate(np.linspace(*sample_range, 100))

    @pytest.mark.parametrize("n_input", [0, 1, 2, 3])
    def test_number_of_required_inputs_evaluate(self, n_input):
        """Tests whether the evaluate method correctly processes the number of required inputs."""
        basis_obj = self.cls(n_basis_funcs=5, decay_rates=np.arange(1, 6))
        raise_exception = n_input != basis_obj._n_input_dimensionality
        inputs = [np.linspace(0, 1, 20)] * n_input
        if raise_exception:
            with pytest.raises(
                ValueError,
                match="Input dimensionality mismatch. This basis evaluation requires [0-9]+ inputs,",
            ):
                basis_obj.evaluate(*inputs)
        else:
            basis_obj.evaluate(*inputs)

    @pytest.mark.parametrize("sample_size", [-1, 0, 1, 2, 3, 4, 5, 6, 10, 11, 100])
    def test_evaluate_on_grid_meshgrid_size(self, sample_size):
        """Tests whether the evaluate_on_grid method correctly outputs the grid mesh size."""
        basis_obj = self.cls(n_basis_funcs=5, decay_rates=np.arange(1, 6))
        raise_exception = sample_size < 5
        if raise_exception:
            with pytest.raises(
                ValueError,
                match=rf"{self.cls.__name__} requires at least as "
                r"many samples as basis functions\!|"
                r"All sample counts provided must be greater",
            ):
                basis_obj.evaluate_on_grid(sample_size)
        else:
            grid, _ = basis_obj.evaluate_on_grid(sample_size)
            assert grid.shape[0] == sample_size

    @pytest.mark.parametrize("sample_size", [-1, 0, 1, 10, 11, 100])
    def test_evaluate_on_grid_basis_size(self, sample_size):
        """Tests whether the evaluate_on_grid method correctly outputs the basis size."""
        basis_obj = self.cls(n_basis_funcs=5, decay_rates=np.arange(1, 6))
        raise_exception = sample_size < 5
        if raise_exception:
            with pytest.raises(
                ValueError,
                match=r"All sample counts provided must be greater|"
                rf"{self.cls.__name__} requires at least as many samples as basis",
            ):
                basis_obj.evaluate_on_grid(sample_size)
        else:
            _, eval_basis = basis_obj.evaluate_on_grid(sample_size)
            assert eval_basis.shape[0] == sample_size

    @pytest.mark.parametrize("n_input", [0, 1, 2])
    def test_evaluate_on_grid_input_number(self, n_input):
        """Tests whether the evaluate_on_grid method correctly processes the Input dimensionality."""
        basis_obj = self.cls(n_basis_funcs=5, decay_rates=np.arange(1, 6))
        inputs = [10] * n_input
        raise_exception = n_input != basis_obj._n_input_dimensionality
        if raise_exception:
            with pytest.raises(
                ValueError,
                match=r"Input dimensionality mismatch\. This basis evaluation requires [0-9]+ inputs, "
                r"[0-9]+ inputs provided instead.",
            ):
                basis_obj.evaluate_on_grid(*inputs)
        else:
            basis_obj.evaluate_on_grid(*inputs)

    @pytest.mark.parametrize(
        "decay_rates", [[1, 2, 3], [0.01, 0.02, 0.001], [2, 1, 1, 2.4]]
    )
    def test_decay_rate_repetition(self, decay_rates):
        """
        Tests whether the class instance correctly processes the decay rates without repetition.
        A repeated rate causes linear algebra issues, and should raise a ValyeError exception.
        """
        decay_rates = np.asarray(decay_rates, dtype=float)
        # raise exception if any of the decay rate is repeated
        raise_exception = len(set(decay_rates)) != len(decay_rates)
        if raise_exception:
            with pytest.raises(
                ValueError, match=r"Two or more rate are repeated\! Repeating rate will"
            ):
                self.cls(n_basis_funcs=len(decay_rates), decay_rates=decay_rates)
        else:
            self.cls(n_basis_funcs=len(decay_rates), decay_rates=decay_rates)

    @pytest.mark.parametrize(
        "decay_rates", [[], [1], [1, 2, 3], [1, 0.01, 0.02, 0.001]]
    )
    @pytest.mark.parametrize("n_basis_func", [1, 2, 3, 4])
    def test_decay_rate_size_match_n_basis_func(self, decay_rates, n_basis_func):
        """Tests whether the size of decay rates matches the number of basis functions."""
        raise_exception = len(decay_rates) != n_basis_func
        decay_rates = np.asarray(decay_rates, dtype=float)
        if raise_exception:
            with pytest.raises(
                ValueError, match="The number of basis functions must match the"
            ):
                self.cls(n_basis_funcs=n_basis_func, decay_rates=decay_rates)
        else:
            self.cls(n_basis_funcs=n_basis_func, decay_rates=decay_rates)


class TestBSplineBasis(BasisFuncsTesting):
    cls = basis.BSplineBasis

    @pytest.mark.parametrize("samples", [[], [0], [0, 0]])
    def test_non_empty_samples(self, samples):
        if len(samples) == 0:
            with pytest.raises(
                ValueError, match="All sample provided must be non empty"
            ):
                self.cls(5).evaluate(samples)
        else:
            self.cls(5).evaluate(samples)

    @pytest.mark.parametrize(
        "arraylike", [0, [0], (0,), np.array([0]), jax.numpy.array([0])]
    )
    def test_input_to_evaluate_is_arraylike(self, arraylike):
        """
        Checks that the sample size of the output from the evaluate() method matches the input sample size.
        """
        basis_obj = self.cls(n_basis_funcs=5)
        raise_exception = not isinstance(
            arraylike, (tuple, list, np.ndarray, jax.numpy.ndarray)
        )
        if raise_exception:
            with pytest.raises(TypeError, match="Input samples must be array-like"):
                basis_obj.evaluate(arraylike)
        else:
            basis_obj.evaluate(arraylike)

    @pytest.mark.parametrize("n_basis_funcs", [6, 8, 10])
    @pytest.mark.parametrize("order", range(1, 6))
    def test_evaluate_returns_expected_number_of_basis(
        self, n_basis_funcs: int, order: int
    ):
        """
        Verifies that the evaluate() method returns the expected number of basis functions.
        """
        basis_obj = self.cls(n_basis_funcs=n_basis_funcs, order=order)
        eval_basis = basis_obj.evaluate(np.linspace(0, 1, 100))
        if eval_basis.shape[1] != n_basis_funcs:
            raise ValueError(
                "Dimensions do not agree: The number of basis should match the first dimension of the evaluated basis."
                f"The number of basis is {n_basis_funcs}",
                f"The first dimension of the evaluated basis is {eval_basis.shape[1]}",
            )
        return

    @pytest.mark.parametrize("sample_size", [100, 1000])
    @pytest.mark.parametrize("n_basis_funcs", [4, 10, 100])
    @pytest.mark.parametrize("order", [1, 2, 3])
    def test_sample_size_of_evaluate_matches_that_of_input(
        self, n_basis_funcs, sample_size, order
    ):
        """
        Checks that the sample size of the output from the evaluate() method matches the input sample size.
        """
        basis_obj = self.cls(n_basis_funcs=n_basis_funcs, order=order)
        eval_basis = basis_obj.evaluate(np.linspace(0, 1, sample_size))
        if eval_basis.shape[0] != sample_size:
            raise ValueError(
                f"Dimensions do not agree: The window size should match the second dimension of the evaluated basis."
                f"The window size is {sample_size}",
                f"The second dimension of the evaluated basis is {eval_basis.shape[0]}",
            )

    @pytest.mark.parametrize("n_basis_funcs", [-1, 0, 1, 3, 10, 20])
    @pytest.mark.parametrize("order", [1, 2, 3, 4, 5])
    def test_minimum_number_of_basis_required_is_matched(self, n_basis_funcs, order):
        """
        Verifies that the minimum number of basis functions and order required (i.e., at least 1) and
        order < #basis are enforced.
        """
        raise_exception = order > n_basis_funcs
        if raise_exception:
            with pytest.raises(
                ValueError,
                match=rf"{self.cls.__name__} `order` parameter cannot be larger than",
            ):
                basis_obj = self.cls(n_basis_funcs=n_basis_funcs, order=order)
                basis_obj.evaluate(np.linspace(0, 1, 10))
        else:
            basis_obj = self.cls(n_basis_funcs=n_basis_funcs, order=order)
            basis_obj.evaluate(np.linspace(0, 1, 10))

    @pytest.mark.parametrize("n_basis_funcs", [10])
    @pytest.mark.parametrize("order", [-1, 0, 1, 2])
    def test_order_is_positive(self, n_basis_funcs, order):
        """
        Verifies that the minimum number of basis functions and order required (i.e., at least 1) and
        order < #basis are enforced.
        """
        raise_exception = order < 1
        if raise_exception:
            with pytest.raises(ValueError, match=r"Spline order must be positive!"):
                basis_obj = self.cls(n_basis_funcs=n_basis_funcs, order=order)
                basis_obj.evaluate(np.linspace(0, 1, 10))
        else:
            basis_obj = self.cls(n_basis_funcs=n_basis_funcs, order=order)
            basis_obj.evaluate(np.linspace(0, 1, 10))

    @pytest.mark.parametrize(
        "sample_range", [(0, 1), (0.1, 0.9), (-0.5, 1), (0, 1.5), (-0.5, 1.5)]
    )
    def test_samples_range_matches_evaluate_requirements(self, sample_range: tuple):
        """
        Verifies that the evaluate() method can handle input range.
        """
        basis_obj = self.cls(n_basis_funcs=5, order=3)
        basis_obj.evaluate(np.linspace(*sample_range, 100))

    @pytest.mark.parametrize("n_input", [0, 1, 2, 3])
    def test_number_of_required_inputs_evaluate(self, n_input):
        """
        Confirms that the evaluate() method correctly handles the number of input samples that are provided.
        """
        basis_obj = self.cls(n_basis_funcs=5, order=3)
        raise_exception = n_input != basis_obj._n_input_dimensionality
        inputs = [np.linspace(0, 1, 20)] * n_input
        if raise_exception:
            with pytest.raises(
                ValueError,
                match="Input dimensionality mismatch. This basis evaluation requires [0-9]+ inputs,",
            ):
                basis_obj.evaluate(*inputs)
        else:
            basis_obj.evaluate(*inputs)

    @pytest.mark.parametrize("sample_size", [-1, 0, 1, 10, 11, 100])
    def test_evaluate_on_grid_meshgrid_size(self, sample_size):
        """
        Checks that the evaluate_on_grid() method returns a grid of the expected size.
        """
        basis_obj = self.cls(n_basis_funcs=5, order=3)
        raise_exception = sample_size <= 0
        if raise_exception:
            with pytest.raises(
                ValueError,
                match=r"Invalid input data|"
                rf"All sample counts provided must be greater",
            ):
                basis_obj.evaluate_on_grid(sample_size)
        else:
            grid, _ = basis_obj.evaluate_on_grid(sample_size)
            assert grid.shape[0] == sample_size

    @pytest.mark.parametrize("sample_size", [-1, 0, 1, 10, 11, 100])
    def test_evaluate_on_grid_basis_size(self, sample_size):
        """
        Ensures that the evaluate_on_grid() method returns basis functions of the expected size.
        """
        basis_obj = self.cls(n_basis_funcs=5, order=3)
        raise_exception = sample_size <= 0
        if raise_exception:
            with pytest.raises(
                ValueError,
                match=r"All sample counts provided must be greater|"
                r"Invalid input data",
            ):
                basis_obj.evaluate_on_grid(sample_size)
        else:
            _, eval_basis = basis_obj.evaluate_on_grid(sample_size)
            assert eval_basis.shape[0] == sample_size

    @pytest.mark.parametrize("n_input", [0, 1, 2])
    def test_evaluate_on_grid_input_number(self, n_input):
        """
        Validates that the evaluate_on_grid() method correctly handles the number of input samples that are provided.
        """
        basis_obj = self.cls(n_basis_funcs=5, order=3)
        inputs = [10] * n_input
        raise_exception = n_input != basis_obj._n_input_dimensionality
        if raise_exception:
            with pytest.raises(
                ValueError,
                match=r"Input dimensionality mismatch\. This basis evaluation requires [0-9]+ inputs",
            ):
                basis_obj.evaluate_on_grid(*inputs)
        else:
            basis_obj.evaluate_on_grid(*inputs)


class TestCyclicBSplineBasis(BasisFuncsTesting):
    cls = basis.CyclicBSplineBasis

    @pytest.mark.parametrize("samples", [[], [0], [0, 0]])
    def test_non_empty_samples(self, samples):
        if len(samples) == 0:
            with pytest.raises(
                ValueError, match="All sample provided must be non empty"
            ):
                self.cls(5).evaluate(samples)
        else:
            self.cls(5).evaluate(samples)

    @pytest.mark.parametrize(
        "arraylike", [0, [0], (0,), np.array([0]), jax.numpy.array([0])]
    )
    def test_input_to_evaluate_is_arraylike(self, arraylike):
        """
        Checks that the sample size of the output from the evaluate() method matches the input sample size.
        """
        basis_obj = self.cls(n_basis_funcs=5)
        raise_exception = not isinstance(
            arraylike, (tuple, list, np.ndarray, jax.numpy.ndarray)
        )
        if raise_exception:
            with pytest.raises(TypeError, match="Input samples must be array-like"):
                basis_obj.evaluate(arraylike)
        else:
            basis_obj.evaluate(arraylike)

    @pytest.mark.parametrize("n_basis_funcs", [8, 10])
    @pytest.mark.parametrize("order", range(2, 6))
    def test_evaluate_returns_expected_number_of_basis(
        self, n_basis_funcs: int, order: int
    ):
        """
        Verifies that the evaluate() method returns the expected number of basis functions.
        """
        basis_obj = self.cls(n_basis_funcs=n_basis_funcs, order=order)
        eval_basis = basis_obj.evaluate(np.linspace(0, 1, 100))
        if eval_basis.shape[1] != n_basis_funcs:
            raise ValueError(
                "Dimensions do not agree: The number of basis should match the first dimension of the evaluated basis."
                f"The number of basis is {n_basis_funcs}",
                f"The first dimension of the evaluated basis is {eval_basis.shape[0]}",
            )
        return

    @pytest.mark.parametrize("sample_size", [100, 1000])
    @pytest.mark.parametrize("n_basis_funcs", [8, 10, 100])
    @pytest.mark.parametrize("order", [2, 3])
    def test_sample_size_of_evaluate_matches_that_of_input(
        self, n_basis_funcs, sample_size, order
    ):
        """
        Checks that the sample size of the output from the evaluate() method matches the input sample size.
        """
        basis_obj = self.cls(n_basis_funcs=n_basis_funcs, order=order)
        eval_basis = basis_obj.evaluate(np.linspace(0, 1, sample_size))
        if eval_basis.shape[0] != sample_size:
            raise ValueError(
                f"Dimensions do not agree: The window size should match the second dimension of the evaluated basis."
                f"The window size is {sample_size}",
                f"The second dimension of the evaluated basis is {eval_basis.shape[1]}",
            )

    @pytest.mark.parametrize("n_basis_funcs", [-1, 0, 1, 3, 10, 20])
    @pytest.mark.parametrize("order", [2, 3, 4, 5])
    def test_minimum_number_of_basis_required_is_matched(self, n_basis_funcs, order):
        """
        Verifies that the minimum number of basis functions and order required (i.e., at least 1) and
        order < #basis are enforced.
        """
        raise_exception = order > n_basis_funcs
        if raise_exception:
            with pytest.raises(
                ValueError,
                match=rf"{self.cls.__name__} `order` parameter cannot be larger than",
            ):
                basis_obj = self.cls(n_basis_funcs=n_basis_funcs, order=order)
                basis_obj.evaluate(np.linspace(0, 1, 10))
        else:
            basis_obj = self.cls(n_basis_funcs=n_basis_funcs, order=order)
            basis_obj.evaluate(np.linspace(0, 1, 10))

    @pytest.mark.parametrize("n_basis_funcs", [10])
    @pytest.mark.parametrize("order", [-1, 0, 2, 3])
    def test_order_is_positive(self, n_basis_funcs, order):
        """
        Verifies that the minimum number of basis functions and order required (i.e., at least 1) and
        order < #basis are enforced.
        """
        raise_exception = order < 1
        if raise_exception:
            with pytest.raises(ValueError, match=r"Spline order must be positive!"):
                basis_obj = self.cls(n_basis_funcs=n_basis_funcs, order=order)
                basis_obj.evaluate(np.linspace(0, 1, 10))
        else:
            basis_obj = self.cls(n_basis_funcs=n_basis_funcs, order=order)
            basis_obj.evaluate(np.linspace(0, 1, 10))

    @pytest.mark.parametrize("n_basis_funcs", [10])
    @pytest.mark.parametrize("order", [1, 2, 3])
    def test_order_1_invalid(self, n_basis_funcs, order):
        """
        Verifies that the minimum number of basis functions and order required (i.e., at least 1) and
        order < #basis are enforced.
        """
        raise_exception = order == 1
        if raise_exception:
            with pytest.raises(
                ValueError, match=r"Order >= 2 required for cyclic B-spline"
            ):
                basis_obj = self.cls(n_basis_funcs=n_basis_funcs, order=order)
                basis_obj.evaluate(np.linspace(0, 1, 10))
        else:
            basis_obj = self.cls(n_basis_funcs=n_basis_funcs, order=order)
            basis_obj.evaluate(np.linspace(0, 1, 10))

    @pytest.mark.parametrize(
        "sample_range", [(0, 1), (0.1, 0.9), (-0.5, 1), (0, 1.5), (-0.5, 1.5)]
    )
    def test_samples_range_matches_evaluate_requirements(self, sample_range: tuple):
        """
        Verifies that the evaluate() method can handle input range.
        """
        basis_obj = self.cls(n_basis_funcs=5, order=3)
        basis_obj.evaluate(np.linspace(*sample_range, 100))

    @pytest.mark.parametrize("n_input", [0, 1, 2, 3])
    def test_number_of_required_inputs_evaluate(self, n_input):
        """
        Confirms that the evaluate() method correctly handles the number of input samples that are provided.
        """
        basis_obj = self.cls(n_basis_funcs=5, order=3)
        raise_exception = n_input != basis_obj._n_input_dimensionality
        inputs = [np.linspace(0, 1, 20)] * n_input
        if raise_exception:
            with pytest.raises(
                ValueError,
                match="Input dimensionality mismatch. This basis evaluation requires [0-9]+ inputs",
            ):
                basis_obj.evaluate(*inputs)
        else:
            basis_obj.evaluate(*inputs)

    @pytest.mark.parametrize("sample_size", [-1, 0, 1, 10, 11, 100])
    def test_evaluate_on_grid_meshgrid_size(self, sample_size):
        """
        Checks that the evaluate_on_grid() method returns a grid of the expected size.
        """
        basis_obj = self.cls(n_basis_funcs=5, order=3)
        raise_exception = sample_size <= 0
        if raise_exception:
            with pytest.raises(
                ValueError,
                match=r"Empty sample array provided\. At least one sample is required|"
                "All sample counts provided must be greater",
            ):
                basis_obj.evaluate_on_grid(sample_size)
        else:
            grid, _ = basis_obj.evaluate_on_grid(sample_size)
            assert grid.shape[0] == sample_size

    @pytest.mark.parametrize("sample_size", [-1, 0, 1, 10, 11, 100])
    def test_evaluate_on_grid_basis_size(self, sample_size):
        """
        Ensures that the evaluate_on_grid() method returns basis functions of the expected size.
        """
        basis_obj = self.cls(n_basis_funcs=5, order=3)
        raise_exception = sample_size <= 0
        if raise_exception:
            with pytest.raises(
                ValueError,
                match="All sample counts provided must be greater|"
                r"Empty sample array provided\. At least one sample is required for",
            ):
                basis_obj.evaluate_on_grid(sample_size)
        else:
            _, eval_basis = basis_obj.evaluate_on_grid(sample_size)
            assert eval_basis.shape[0] == sample_size

    @pytest.mark.parametrize("n_input", [0, 1, 2])
    def test_evaluate_on_grid_input_number(self, n_input):
        """
        Validates that the evaluate_on_grid() method correctly handles the number of input samples that are provided.
        """
        basis_obj = self.cls(n_basis_funcs=5, order=3)
        inputs = [10] * n_input
        raise_exception = n_input != basis_obj._n_input_dimensionality
        if raise_exception:
            with pytest.raises(
                ValueError,
                match=r"Input dimensionality mismatch\. This basis evaluation requires [0-9]+ inputs",
            ):
                basis_obj.evaluate_on_grid(*inputs)
        else:
            basis_obj.evaluate_on_grid(*inputs)


class CombinedBasis(BasisFuncsTesting):
    """
    This class is used to run tests on combination operations (e.g., addition, multiplication) among Basis functions.

    Properties:
    - cls: Class (default = None)
    """

    cls = None

    @staticmethod
    def instantiate_basis(n_basis, basis_class):
        """Instantiate and return two basis of the type specified."""
        if basis_class == basis.MSplineBasis:
            basis_obj = basis_class(n_basis_funcs=n_basis, order=4)
        elif basis_class in [basis.RaisedCosineBasisLinear, basis.RaisedCosineBasisLog]:
            basis_obj = basis_class(n_basis_funcs=n_basis)
        elif basis_class == basis.OrthExponentialBasis:
            basis_obj = basis_class(
                n_basis_funcs=n_basis, decay_rates=np.arange(1, 1 + n_basis)
            )
        elif basis_class == basis.BSplineBasis:
            basis_obj = basis_class(n_basis_funcs=n_basis, order=3)
        elif basis_class == basis.CyclicBSplineBasis:
            basis_obj = basis_class(n_basis_funcs=n_basis, order=3)
        elif basis_class == basis.AdditiveBasis:
            b1 = basis.MSplineBasis(n_basis_funcs=n_basis, order=2)
            b2 = basis.RaisedCosineBasisLinear(n_basis_funcs=n_basis + 1)
            basis_obj = b1 + b2
        elif basis_class == basis.MultiplicativeBasis:
            b1 = basis.MSplineBasis(n_basis_funcs=n_basis, order=2)
            b2 = basis.RaisedCosineBasisLinear(n_basis_funcs=n_basis + 1)
            basis_obj = b1 * b2
        else:
            raise ValueError(
                f"Test for basis addition not implemented for basis of type {basis_class}!"
            )
        return basis_obj


class TestAdditiveBasis(CombinedBasis):
    cls = basis.AdditiveBasis

    @pytest.mark.parametrize(
        "samples", [[[0], []], [[], [0]], [[0], [0]], [[0, 0], [0, 0]]]
    )
    def test_non_empty_samples(self, samples):
        basis_obj = basis.MSplineBasis(5) + basis.MSplineBasis(5)
        if any(tuple(len(s) == 0 for s in samples)):
            with pytest.raises(
                ValueError, match="All sample provided must be non empty"
            ):
                basis_obj.evaluate(*samples)
        else:
            basis_obj.evaluate(*samples)

    @pytest.mark.parametrize(
        "arraylike",
        [
            [0, 0],
            [[0], [0]],
            [(0,), (0,)],
            [np.array([0]), [0]],
            [jax.numpy.array([0]), [0]],
        ],
    )
    def test_input_to_evaluate_is_arraylike(self, arraylike):
        """
        Checks that the sample size of the output from the evaluate() method matches the input sample size.
        """
        basis_obj = basis.MSplineBasis(5) + basis.MSplineBasis(5)
        raise_exception = not all(
            isinstance(a, (tuple, list, np.ndarray, jax.numpy.ndarray))
            for a in arraylike
        )
        if raise_exception:
            with pytest.raises(TypeError, match="Input samples must be array-like"):
                basis_obj.evaluate(*arraylike)
        else:
            basis_obj.evaluate(*arraylike)

    @pytest.mark.parametrize("n_basis_a", [5, 6])
    @pytest.mark.parametrize("n_basis_b", [5, 6])
    @pytest.mark.parametrize("sample_size", [10, 1000])
    @pytest.mark.parametrize(
        "basis_a",
        [class_obj for _, class_obj in utils_testing.get_non_abstract_classes(basis)],
    )
    @pytest.mark.parametrize(
        "basis_b",
        [class_obj for _, class_obj in utils_testing.get_non_abstract_classes(basis)],
    )
    def test_evaluate_returns_expected_number_of_basis(
        self, n_basis_a, n_basis_b, sample_size, basis_a, basis_b
    ):
        """
        Test whether the evaluation of the `AdditiveBasis` results in a number of basis
        that is the sum of the number of basis functions from two individual bases.
        """
        # define the two basis
        basis_a_obj = self.instantiate_basis(n_basis_a, basis_a)
        basis_b_obj = self.instantiate_basis(n_basis_b, basis_b)

        basis_obj = basis_a_obj + basis_b_obj
        eval_basis = basis_obj.evaluate(
            *[np.linspace(0, 1, sample_size)] * basis_obj._n_input_dimensionality
        )
        if eval_basis.shape[1] != basis_a_obj.n_basis_funcs + basis_b_obj.n_basis_funcs:
            raise ValueError(
                "Dimensions do not agree: The number of basis should match the first dimension of the evaluated basis."
                f"The number of basis is {n_basis_a + n_basis_b}",
                f"The first dimension of the evaluated basis is {eval_basis.shape[1]}",
            )

    @pytest.mark.parametrize("sample_size", [100, 1000])
    @pytest.mark.parametrize("n_basis_a", [5, 6])
    @pytest.mark.parametrize("n_basis_b", [5, 6])
    @pytest.mark.parametrize(
        "basis_a",
        [class_obj for _, class_obj in utils_testing.get_non_abstract_classes(basis)],
    )
    @pytest.mark.parametrize(
        "basis_b",
        [class_obj for _, class_obj in utils_testing.get_non_abstract_classes(basis)],
    )
    def test_sample_size_of_evaluate_matches_that_of_input(
        self, n_basis_a, n_basis_b, sample_size, basis_a, basis_b
    ):
        """
        Test whether the output sample size from the `AdditiveBasis` evaluate function matches the input sample size.
        """
        basis_a_obj = self.instantiate_basis(n_basis_a, basis_a)
        basis_b_obj = self.instantiate_basis(n_basis_b, basis_b)
        basis_obj = basis_a_obj + basis_b_obj
        eval_basis = basis_obj.evaluate(
            *[np.linspace(0, 1, sample_size)] * basis_obj._n_input_dimensionality
        )
        if eval_basis.shape[0] != sample_size:
            raise ValueError(
                f"Dimensions do not agree: The window size should match the second dimension of the evaluated basis."
                f"The window size is {sample_size}",
                f"The second dimension of the evaluated basis is {eval_basis.shape[0]}",
            )

    @pytest.mark.parametrize(
        "basis_a",
        [class_obj for _, class_obj in utils_testing.get_non_abstract_classes(basis)],
    )
    @pytest.mark.parametrize(
        "basis_b",
        [class_obj for _, class_obj in utils_testing.get_non_abstract_classes(basis)],
    )
    @pytest.mark.parametrize("n_input", [0, 1, 2, 3, 10, 30])
    @pytest.mark.parametrize("n_basis_a", [5, 6])
    @pytest.mark.parametrize("n_basis_b", [5, 6])
    def test_number_of_required_inputs_evaluate(
        self, n_input, n_basis_a, n_basis_b, basis_a, basis_b
    ):
        """
        Test whether the number of required inputs for the `evaluate` function matches
        the sum of the number of input samples from the two bases.
        """
        basis_a_obj = self.instantiate_basis(n_basis_a, basis_a)
        basis_b_obj = self.instantiate_basis(n_basis_b, basis_b)
        basis_obj = basis_a_obj + basis_b_obj
        raise_exception = (
            n_input
            != basis_a_obj._n_input_dimensionality + basis_b_obj._n_input_dimensionality
        )
        inputs = [np.linspace(0, 1, 20)] * n_input
        if raise_exception:
            with pytest.raises(
                ValueError,
                match="Input dimensionality mismatch. This basis evaluation requires [0-9]+ inputs,",
            ):
                basis_obj.evaluate(*inputs)
        else:
            basis_obj.evaluate(*inputs)

    @pytest.mark.parametrize("sample_size", [11, 20])
    @pytest.mark.parametrize(
        "basis_a",
        [class_obj for _, class_obj in utils_testing.get_non_abstract_classes(basis)],
    )
    @pytest.mark.parametrize(
        "basis_b",
        [class_obj for _, class_obj in utils_testing.get_non_abstract_classes(basis)],
    )
    @pytest.mark.parametrize("n_basis_a", [5])
    @pytest.mark.parametrize("n_basis_b", [6])
    def test_evaluate_on_grid_meshgrid_size(
        self, sample_size, n_basis_a, n_basis_b, basis_a, basis_b
    ):
        """
        Test whether the resulting meshgrid size matches the sample size input.
        """
        basis_a_obj = self.instantiate_basis(n_basis_a, basis_a)
        basis_b_obj = self.instantiate_basis(n_basis_b, basis_b)
        basis_obj = basis_a_obj + basis_b_obj
        res = basis_obj.evaluate_on_grid(
            *[sample_size] * basis_obj._n_input_dimensionality
        )
        for grid in res[:-1]:
            assert grid.shape[0] == sample_size

    @pytest.mark.parametrize("sample_size", [11, 20])
    @pytest.mark.parametrize(
        "basis_a",
        [class_obj for _, class_obj in utils_testing.get_non_abstract_classes(basis)],
    )
    @pytest.mark.parametrize(
        "basis_b",
        [class_obj for _, class_obj in utils_testing.get_non_abstract_classes(basis)],
    )
    @pytest.mark.parametrize("n_basis_a", [5])
    @pytest.mark.parametrize("n_basis_b", [6])
    def test_evaluate_on_grid_basis_size(
        self, sample_size, n_basis_a, n_basis_b, basis_a, basis_b
    ):
        """
        Test whether the number sample size output by evaluate_on_grid matches the sample size of the input.
        """
        basis_a_obj = self.instantiate_basis(n_basis_a, basis_a)
        basis_b_obj = self.instantiate_basis(n_basis_b, basis_b)
        basis_obj = basis_a_obj + basis_b_obj
        eval_basis = basis_obj.evaluate_on_grid(
            *[sample_size] * basis_obj._n_input_dimensionality
        )[-1]
        assert eval_basis.shape[0] == sample_size

    @pytest.mark.parametrize("n_input", [0, 1, 2, 5, 6, 11, 30])
    @pytest.mark.parametrize(
        "basis_a",
        [class_obj for _, class_obj in utils_testing.get_non_abstract_classes(basis)],
    )
    @pytest.mark.parametrize(
        "basis_b",
        [class_obj for _, class_obj in utils_testing.get_non_abstract_classes(basis)],
    )
    @pytest.mark.parametrize("n_basis_a", [5])
    @pytest.mark.parametrize("n_basis_b", [6])
    def test_evaluate_on_grid_input_number(
        self, n_input, basis_a, basis_b, n_basis_a, n_basis_b
    ):
        """
        Test whether the number of inputs provided to `evaluate_on_grid` matches
        the sum of the number of input samples required from each of the basis objects.
        """
        basis_a_obj = self.instantiate_basis(n_basis_a, basis_a)
        basis_b_obj = self.instantiate_basis(n_basis_b, basis_b)
        basis_obj = basis_a_obj + basis_b_obj
        inputs = [20] * n_input
        raise_exception = (
            n_input
            != basis_a_obj._n_input_dimensionality + basis_b_obj._n_input_dimensionality
        )
        if raise_exception:
            with pytest.raises(
                ValueError,
                match=r"Input dimensionality mismatch\. This basis evaluation requires [0-9]+ inputs, "
                r"[0-9]+ inputs provided instead.",
            ):
                basis_obj.evaluate_on_grid(*inputs)
        else:
            basis_obj.evaluate_on_grid(*inputs)


class TestMultiplicativeBasis(CombinedBasis):
    cls = basis.MultiplicativeBasis

    @pytest.mark.parametrize(
        "samples", [[[0], []], [[], [0]], [[0], [0]], [[0, 0], [0, 0]]]
    )
    def test_non_empty_samples(self, samples):
        basis_obj = basis.MSplineBasis(5) * basis.MSplineBasis(5)
        if any(tuple(len(s) == 0 for s in samples)):
            with pytest.raises(
                ValueError, match="All sample provided must be non empty"
            ):
                basis_obj.evaluate(*samples)
        else:
            basis_obj.evaluate(*samples)

    @pytest.mark.parametrize(
        "arraylike",
        [
            [0, 0],
            [[0], [0]],
            [(0,), (0,)],
            [np.array([0]), [0]],
            [jax.numpy.array([0]), [0]],
        ],
    )
    def test_input_to_evaluate_is_arraylike(self, arraylike):
        """
        Checks that the sample size of the output from the evaluate() method matches the input sample size.
        """
        basis_obj = basis.MSplineBasis(5) * basis.MSplineBasis(5)
        raise_exception = not all(
            isinstance(a, (tuple, list, np.ndarray, jax.numpy.ndarray))
            for a in arraylike
        )
        if raise_exception:
            with pytest.raises(TypeError, match="Input samples must be array-like"):
                basis_obj.evaluate(*arraylike)
        else:
            basis_obj.evaluate(*arraylike)

    @pytest.mark.parametrize("n_basis_a", [5, 6])
    @pytest.mark.parametrize("n_basis_b", [5, 6])
    @pytest.mark.parametrize("sample_size", [10, 1000])
    @pytest.mark.parametrize(
        "basis_a",
        [class_obj for _, class_obj in utils_testing.get_non_abstract_classes(basis)],
    )
    @pytest.mark.parametrize(
        "basis_b",
        [class_obj for _, class_obj in utils_testing.get_non_abstract_classes(basis)],
    )
    def test_evaluate_returns_expected_number_of_basis(
        self, n_basis_a, n_basis_b, sample_size, basis_a, basis_b
    ):
        """
        Test whether the evaluation of the `MultiplicativeBasis` results in a number of basis
        that is the product of the number of basis functions from two individual bases.
        """
        # define the two basis
        basis_a_obj = self.instantiate_basis(n_basis_a, basis_a)
        basis_b_obj = self.instantiate_basis(n_basis_b, basis_b)

        basis_obj = basis_a_obj * basis_b_obj
        eval_basis = basis_obj.evaluate(
            *[np.linspace(0, 1, sample_size)] * basis_obj._n_input_dimensionality
        )
        if eval_basis.shape[1] != basis_a_obj.n_basis_funcs * basis_b_obj.n_basis_funcs:
            raise ValueError(
                "Dimensions do not agree: The number of basis should match the first dimension of the evaluated basis."
                f"The number of basis is {n_basis_a * n_basis_b}",
                f"The first dimension of the evaluated basis is {eval_basis.shape[1]}",
            )

    @pytest.mark.parametrize("sample_size", [12, 30, 35])
    @pytest.mark.parametrize("n_basis_a", [5, 6])
    @pytest.mark.parametrize("n_basis_b", [5, 6])
    @pytest.mark.parametrize(
        "basis_a",
        [class_obj for _, class_obj in utils_testing.get_non_abstract_classes(basis)],
    )
    @pytest.mark.parametrize(
        "basis_b",
        [class_obj for _, class_obj in utils_testing.get_non_abstract_classes(basis)],
    )
    def test_sample_size_of_evaluate_matches_that_of_input(
        self, n_basis_a, n_basis_b, sample_size, basis_a, basis_b
    ):
        """
        Test whether the output sample size from the `MultiplicativeBasis` evaluate function matches the input sample size.
        """
        basis_a_obj = self.instantiate_basis(n_basis_a, basis_a)
        basis_b_obj = self.instantiate_basis(n_basis_b, basis_b)
        basis_obj = basis_a_obj * basis_b_obj
        eval_basis = basis_obj.evaluate(
            *[np.linspace(0, 1, sample_size)] * basis_obj._n_input_dimensionality
        )
        if eval_basis.shape[0] != sample_size:
            raise ValueError(
                f"Dimensions do not agree: The window size should match the second dimension of the evaluated basis."
                f"The window size is {sample_size}",
                f"The second dimension of the evaluated basis is {eval_basis.shape[0]}",
            )

    @pytest.mark.parametrize(
        "basis_a",
        [class_obj for _, class_obj in utils_testing.get_non_abstract_classes(basis)],
    )
    @pytest.mark.parametrize(
        "basis_b",
        [class_obj for _, class_obj in utils_testing.get_non_abstract_classes(basis)],
    )
    @pytest.mark.parametrize("n_input", [0, 1, 2, 3, 10, 30])
    @pytest.mark.parametrize("n_basis_a", [5, 6])
    @pytest.mark.parametrize("n_basis_b", [5, 6])
    def test_number_of_required_inputs_evaluate(
        self, n_input, n_basis_a, n_basis_b, basis_a, basis_b
    ):
        """
        Test whether the number of required inputs for the `evaluate` function matches
        the sum of the number of input samples from the two bases.
        """
        basis_a_obj = self.instantiate_basis(n_basis_a, basis_a)
        basis_b_obj = self.instantiate_basis(n_basis_b, basis_b)
        basis_obj = basis_a_obj * basis_b_obj
        raise_exception = (
            n_input
            != basis_a_obj._n_input_dimensionality + basis_b_obj._n_input_dimensionality
        )
        inputs = [np.linspace(0, 1, 20)] * n_input
        if raise_exception:
            with pytest.raises(
                ValueError,
                match="Input dimensionality mismatch. This basis evaluation requires [0-9]+ inputs,",
            ):
                basis_obj.evaluate(*inputs)
        else:
            basis_obj.evaluate(*inputs)

    @pytest.mark.parametrize("sample_size", [11, 20])
    @pytest.mark.parametrize(
        "basis_a",
        [class_obj for _, class_obj in utils_testing.get_non_abstract_classes(basis)],
    )
    @pytest.mark.parametrize(
        "basis_b",
        [class_obj for _, class_obj in utils_testing.get_non_abstract_classes(basis)],
    )
    @pytest.mark.parametrize("n_basis_a", [5])
    @pytest.mark.parametrize("n_basis_b", [6])
    def test_evaluate_on_grid_meshgrid_size(
        self, sample_size, n_basis_a, n_basis_b, basis_a, basis_b
    ):
        """
        Test whether the resulting meshgrid size matches the sample size input.
        """
        basis_a_obj = self.instantiate_basis(n_basis_a, basis_a)
        basis_b_obj = self.instantiate_basis(n_basis_b, basis_b)
        basis_obj = basis_a_obj * basis_b_obj
        res = basis_obj.evaluate_on_grid(
            *[sample_size] * basis_obj._n_input_dimensionality
        )
        for grid in res[:-1]:
            assert grid.shape[0] == sample_size

    @pytest.mark.parametrize("sample_size", [11, 20])
    @pytest.mark.parametrize(
        "basis_a",
        [class_obj for _, class_obj in utils_testing.get_non_abstract_classes(basis)],
    )
    @pytest.mark.parametrize(
        "basis_b",
        [class_obj for _, class_obj in utils_testing.get_non_abstract_classes(basis)],
    )
    @pytest.mark.parametrize("n_basis_a", [5])
    @pytest.mark.parametrize("n_basis_b", [6])
    def test_evaluate_on_grid_basis_size(
        self, sample_size, n_basis_a, n_basis_b, basis_a, basis_b
    ):
        """
        Test whether the number sample size output by evaluate_on_grid matches the sample size of the input.
        """
        basis_a_obj = self.instantiate_basis(n_basis_a, basis_a)
        basis_b_obj = self.instantiate_basis(n_basis_b, basis_b)
        basis_obj = basis_a_obj * basis_b_obj
        eval_basis = basis_obj.evaluate_on_grid(
            *[sample_size] * basis_obj._n_input_dimensionality
        )[-1]
        assert eval_basis.shape[0] == sample_size

    @pytest.mark.parametrize("n_input", [0, 1, 2, 5, 6, 11, 30])
    @pytest.mark.parametrize(
        "basis_a",
        [class_obj for _, class_obj in utils_testing.get_non_abstract_classes(basis)],
    )
    @pytest.mark.parametrize(
        "basis_b",
        [class_obj for _, class_obj in utils_testing.get_non_abstract_classes(basis)],
    )
    @pytest.mark.parametrize("n_basis_a", [5])
    @pytest.mark.parametrize("n_basis_b", [6])
    def test_evaluate_on_grid_input_number(
        self, n_input, basis_a, basis_b, n_basis_a, n_basis_b
    ):
        """
        Test whether the number of inputs provided to `evaluate_on_grid` matches
        the sum of the number of input samples required from each of the basis objects.
        """
        basis_a_obj = self.instantiate_basis(n_basis_a, basis_a)
        basis_b_obj = self.instantiate_basis(n_basis_b, basis_b)
        basis_obj = basis_a_obj * basis_b_obj
        inputs = [20] * n_input
        raise_exception = (
            n_input
            != basis_a_obj._n_input_dimensionality + basis_b_obj._n_input_dimensionality
        )
        if raise_exception:
            with pytest.raises(
                ValueError,
                match=r"Input dimensionality mismatch. This basis evaluation requires [0-9]+ inputs, "
                r"[0-9]+ inputs provided instead.",
            ):
                basis_obj.evaluate_on_grid(*inputs)
        else:
            basis_obj.evaluate_on_grid(*inputs)

    @pytest.mark.parametrize("basis_a", [basis.MSplineBasis])
    @pytest.mark.parametrize("basis_b", [basis.OrthExponentialBasis])
    @pytest.mark.parametrize("n_basis_a", [5])
    @pytest.mark.parametrize("n_basis_b", [6])
    @pytest.mark.parametrize("sample_size_a", [11, 12])
    @pytest.mark.parametrize("sample_size_b", [11, 12])
    def test_inconsistent_sample_sizes(
        self, basis_a, basis_b, n_basis_a, n_basis_b, sample_size_a, sample_size_b
    ):
        """Test that the inputs of inconsistent sample sizes result in an exception when evaluate is called"""
        raise_exception = sample_size_a != sample_size_b
        basis_a_obj = self.instantiate_basis(n_basis_a, basis_a)
        basis_b_obj = self.instantiate_basis(n_basis_b, basis_b)
        basis_obj = basis_a_obj * basis_b_obj
        if raise_exception:
            with pytest.raises(
                ValueError,
                match=r"Sample size mismatch\. Input elements have inconsistent",
            ):
                basis_obj.evaluate(
                    np.linspace(0, 1, sample_size_a), np.linspace(0, 1, sample_size_b)
                )
        else:
            basis_obj.evaluate(
                np.linspace(0, 1, sample_size_a), np.linspace(0, 1, sample_size_b)
            )


@pytest.mark.parametrize(
    "exponent", [-1, 0, 0.5, basis.RaisedCosineBasisLog(4), 1, 2, 3]
)
@pytest.mark.parametrize(
    "basis_class",
    [class_obj for _, class_obj in utils_testing.get_non_abstract_classes(basis)],
)
def test_power_of_basis(exponent, basis_class):
    """Test if the power behaves as expected."""
    raise_exception_type = not type(exponent) is int

    if not raise_exception_type:
        raise_exception_value = exponent <= 0
    else:
        raise_exception_value = False

    basis_obj = CombinedBasis.instantiate_basis(5, basis_class)

    if raise_exception_type:
        with pytest.raises(TypeError, match=r"Exponent should be an integer\!"):
            basis_obj**exponent
    elif raise_exception_value:
        with pytest.raises(
            ValueError, match=r"Exponent should be a non-negative integer\!"
        ):
            basis_obj**exponent
    else:
        basis_pow = basis_obj**exponent
        samples = np.linspace(0, 1, 10)
        eval_pow = basis_pow.evaluate(*[samples] * basis_pow._n_input_dimensionality)

        if exponent == 2:
            basis_obj = basis_obj * basis_obj
        elif exponent == 3:
            basis_obj = basis_obj * basis_obj * basis_obj

        assert np.allclose(
            eval_pow, basis_obj.evaluate(*[samples] * basis_obj._n_input_dimensionality)
        )<|MERGE_RESOLUTION|>--- conflicted
+++ resolved
@@ -188,37 +188,6 @@
             grid, _ = basis_obj.evaluate_on_grid(sample_size)
             assert grid.shape[0] == sample_size
 
-    @pytest.mark.parametrize(
-        "alpha",
-        [-1, 0, 0.5, 1, 1.5, 1.75, 2, 2.5],
-    )
-    def test_check_cosine_widths_of_basis(self, alpha):
-        """
-        Verifies that the evaluate() method returns the expected number of basis functions.
-        """
-        raise_exception = alpha not in [1, 1.5, 2, 2.5]
-        if raise_exception:
-            with pytest.raises(ValueError, match="Invalid raised cosine width"):
-                self.cls(n_basis_funcs=10, alpha=alpha)
-        else:
-            self.cls(n_basis_funcs=10, alpha=alpha)
-
-    @pytest.mark.parametrize(
-        "alpha",
-        [-1, 0, 0.5, 1, 1.5, 1.75, 2, 2.5],
-    )
-    def test_check_cosine_widths_of_basis_from_setter(self, alpha):
-        """
-        Verifies that the evaluate() method returns the expected number of basis functions.
-        """
-        raise_exception = alpha not in [1, 1.5, 2, 2.5]
-        basis_obj = self.cls(n_basis_funcs=10)
-        if raise_exception:
-            with pytest.raises(ValueError, match="Invalid raised cosine width"):
-                basis_obj.alpha = alpha
-        else:
-            basis_obj.alpha = alpha
-
     @pytest.mark.parametrize("sample_size", [-1, 0, 1, 10, 11, 100])
     def test_evaluate_on_grid_basis_size(self, sample_size):
         """
@@ -286,7 +255,7 @@
 
     @pytest.mark.parametrize(
         "args, sample_size",
-        [[{"n_basis_funcs": n_basis}, 100] for n_basis in [2, 10, 100]],
+        [[{"n_basis_funcs": n_basis}, 100] for n_basis in [1, 2, 10, 100]],
     )
     def test_evaluate_returns_expected_number_of_basis(self, args, sample_size):
         """
@@ -302,37 +271,6 @@
             )
         return
 
-    @pytest.mark.parametrize(
-        "alpha",
-        [-1, 0, 0.5, 1, 1.5, 1.75, 2, 2.5],
-    )
-    def test_check_cosine_widths_of_basis(self, alpha):
-        """
-        Verifies that the evaluate() method returns the expected number of basis functions.
-        """
-        raise_exception = alpha not in [1, 1.5, 2, 2.5]
-        if raise_exception:
-            with pytest.raises(ValueError, match="Invalid raised cosine width"):
-                self.cls(n_basis_funcs=10, alpha=alpha)
-        else:
-            self.cls(n_basis_funcs=10, alpha=alpha)
-
-    @pytest.mark.parametrize(
-        "alpha",
-        [-1, 0, 0.5, 1, 1.5, 1.75, 2, 2.5],
-    )
-    def test_check_cosine_widths_of_basis_from_setter(self, alpha):
-        """
-        Verifies that the evaluate() method returns the expected number of basis functions.
-        """
-        raise_exception = alpha not in [1, 1.5, 2, 2.5]
-        basis_obj = self.cls(n_basis_funcs=10)
-        if raise_exception:
-            with pytest.raises(ValueError, match="Invalid raised cosine width"):
-                basis_obj.alpha = alpha
-        else:
-            basis_obj.alpha = alpha
-
     @pytest.mark.parametrize("sample_size", [100, 1000])
     @pytest.mark.parametrize("n_basis_funcs", [2, 10, 100])
     def test_sample_size_of_evaluate_matches_that_of_input(
@@ -357,16 +295,8 @@
         """
         raise_exception = n_basis_funcs < 2
         if raise_exception:
-<<<<<<< HEAD
             with pytest.raises(ValueError, match=f"Object class {self.cls.__name__} "
                                                  r"requires >= 2 basis elements\."):
-=======
-            with pytest.raises(
-                ValueError,
-                match=f"Object class {self.cls.__name__} "
-                r"requires >= 1 basis elements\.",
-            ):
->>>>>>> 29aab977
                 self.cls(n_basis_funcs=n_basis_funcs)
         else:
             self.cls(n_basis_funcs=n_basis_funcs)
